--- conflicted
+++ resolved
@@ -35,11 +35,7 @@
 exports.create = async(event, context) => {
   const query = event.queryStringParameters;
   if (!query.title || !query.region) {
-<<<<<<< HEAD
     return response(400, 'application/json', JSON.stringify({error: 'Parameters required for create: title, region'}));
-=======
-    return response(400, 'application/json', JSON.stringify({error: 'Invalid Request'}));
->>>>>>> 7f98b4a3
   }
 
   // Look up the meeting by its title. If it does not exist, create the meeting.
@@ -74,11 +70,7 @@
     await putMeeting(query.title, meeting);
   };
 
-<<<<<<< HEAD
-  // Return the meeting response. The client will use these
-=======
   // Return the meeting and attendee responses. The client will use these
->>>>>>> 7f98b4a3
   // to join the meeting.
   return response(201, 'application/json', JSON.stringify({
     JoinInfo: {
