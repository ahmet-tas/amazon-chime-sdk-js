--- conflicted
+++ resolved
@@ -65,17 +65,10 @@
 
 class DemoTileOrganizer {
   // this is index instead of length
-<<<<<<< HEAD
-  static MAX_TILES = 17;
-  tiles: { [id: number]: number } = {};
-  tileStates: { [id: number]: boolean } = {};
-  remoteTileCount = 0;
-=======
   static MAX_TILES = 1;
   public tiles: { [id: number]: number } = {};
   public tileStates: {[id: number]: boolean } = {};
   public remoteTileCount = 0;
->>>>>>> 7f98b4a3
 
   acquireTileIndex(tileId: number): number {
     for (let index = 0; index <= DemoTileOrganizer.MAX_TILES; index++) {
@@ -203,19 +196,6 @@
   action: () => void;
 }
 
-<<<<<<< HEAD
-export class DemoMeetingApp
-  implements AudioVideoObserver, DeviceChangeObserver, ContentShareObserver {
-  static readonly DID: string = '';
-  static readonly BASE_URL: string = [
-    location.protocol,
-    '//',
-    location.host,
-    location.pathname.replace(/\/*$/, '/').replace('/v2', ''),
-  ].join('');
-  static testVideo: string =
-    'https://upload.wikimedia.org/wikipedia/commons/transcoded/c/c0/Big_Buck_Bunny_4K.webm/Big_Buck_Bunny_4K.webm.360p.vp9.webm';
-=======
 export class DemoMeetingApp implements
   AudioVideoObserver,
   DeviceChangeObserver,
@@ -223,7 +203,6 @@
   static readonly DID: string = '';
   static readonly BASE_URL: string = [location.protocol, '//', location.host, location.pathname.replace(/\/*$/, '/').replace('/v2', '')].join('');
   static testVideo: string = 'https://upload.wikimedia.org/wikipedia/commons/transcoded/c/c0/Big_Buck_Bunny_4K.webm/Big_Buck_Bunny_4K.webm.360p.vp9.webm';
->>>>>>> 7f98b4a3
   static readonly LOGGER_BATCH_SIZE: number = 85;
   static readonly LOGGER_INTERVAL_MS: number = 2000;
   static readonly MAX_MEETING_HISTORY_MS: number = 5 * 60 * 1000;
@@ -261,11 +240,7 @@
     'button-content-share': false,
     'button-pause-content-share': false,
     'button-video-stats': false,
-<<<<<<< HEAD
-    'button-video-filter': false,
-=======
     'button-chat-window': false
->>>>>>> 7f98b4a3
   };
 
   contentShareType: ContentShareType = ContentShareType.ScreenCapture;
@@ -330,41 +305,6 @@
     this.setUpVideoTileElementResizer();
 
     if (this.isFromPlus2()) {
-<<<<<<< HEAD
-      new AsyncScheduler().start(async () => {
-        this.meeting = new URL(window.location.href).searchParams.get('m');
-        this.name = new URL(window.location.href).searchParams.get('n');
-        this.region = await this.getNearestMediaRegion();
-
-        await this.authenticate();
-        await this.openAudioInputFromSelection();
-        await this.openAudioOutputFromSelection();
-        await this.join();
-
-        this.displayButtonStates();
-        this.switchToFlow('flow-meeting');
-        
-        //audio & video only if moderator in waiting lounge or 1:1 chat
-        //if its the moderator or 1:1 chat -> start video
-        if(this.attendeeType === 'moderator') {
-          this.toggleControlsForModerator();
-        } else if(this.attendeeType === 'attendee') {
-          this.toggleControlsForAttendee();
-        } else if (this.attendeeType === 'chat') {
-          this.toggleControlsForChat();
-        }
-      });
-    } else if (this.isRecorder() || this.isBroadcaster()) {
-      new AsyncScheduler().start(async () => {
-        this.meeting = new URL(window.location.href).searchParams.get('m');
-        this.name = this.isRecorder() ? '«Meeting Recorder»' : '«Meeting Broadcaster»';
-        await this.authenticate();
-        await this.openAudioOutputFromSelection();
-        await this.join();
-        this.displayButtonStates();
-        this.switchToFlow('flow-meeting');
-      });
-=======
         new AsyncScheduler().start(async () => {
           this.meeting = new URL(window.location.href).searchParams.get('m');
           this.name = new URL(window.location.href).searchParams.get('n');
@@ -385,7 +325,6 @@
             this.toggleControlsForChat();
           }
         });
->>>>>>> 7f98b4a3
     } else {
       this.switchToFlow('flow-authenticate');
     }
@@ -401,11 +340,7 @@
     document.getElementById('button-microphone').dispatchEvent(new Event('mousedown'));
 
     //hide unnecessary controls
-<<<<<<< HEAD
-    //document.getElementById('camera-buttons').className = 'd-none';
-=======
     document.getElementById('camera-buttons').className = 'd-none';
->>>>>>> 7f98b4a3
     document.getElementById('contentShare-buttons').className = 'd-none';
     document.getElementById('button-pause-content-share').className = 'd-none';
     document.getElementById('button-video-stats').className = 'd-none';
@@ -416,46 +351,14 @@
     document.getElementById('button-camera').dispatchEvent(new Event('click'));
 
     //hide unnecessary controls
-<<<<<<< HEAD
-    //document.getElementById('roster-message-container').className = 'd-none';
-    //document.getElementById('attendeeList').className = 'd-none';
-    //document.getElementById('button-chat-window').className = 'd-none';
-=======
     document.getElementById('roster-message-container').className = 'd-none';
     document.getElementById('attendeeList').className = 'd-none';
     document.getElementById('button-chat-window').className = 'd-none';
->>>>>>> 7f98b4a3
     document.getElementById('contentShare-buttons').className = 'd-none';
     document.getElementById('button-pause-content-share').className = 'd-none';
     document.getElementById('button-video-stats').className = 'd-none';
   }
 
-<<<<<<< HEAD
-  /**
-   * We want to make it abundantly clear at development and testing time
-   * when an unexpected error occurs.
-   * If we're running locally, or we passed a `fatal=1` query parameter, fail hard.
-   */
-  fatal(e: Error | string): void {
-    // Muffle mode: let the `try-catch` do its job.
-    if (!SHOULD_DIE_ON_FATALS) {
-      console.info('Ignoring fatal', e);
-      return;
-    }
-
-    console.error('Fatal error: this was going to be caught, but should not have been thrown.', e);
-
-    if (e && e instanceof Error) {
-      document.getElementById('stack').innerText = e.message + '\n' + e.stack?.toString();
-    } else {
-      document.getElementById('stack').innerText = '' + e;
-    }
-
-    this.switchToFlow('flow-fatal');
-  }
-
-=======
->>>>>>> 7f98b4a3
   initParameters(): void {
     const meeting = new URL(window.location.href).searchParams.get('m');
     if (meeting) {
@@ -816,9 +719,6 @@
       this.toggleButton('button-video-stats');
     });
 
-<<<<<<< HEAD
-    const sendMessage = (): void => {
-=======
     const buttonChatWindow = document.getElementById('button-chat-window');
     buttonChatWindow.addEventListener('click', () => {
         this.toggleButton('button-chat-window');
@@ -839,7 +739,6 @@
     });
 
     const sendMessage = () => {
->>>>>>> 7f98b4a3
       new AsyncScheduler().start(() => {
         const textArea = document.getElementById('send-message') as HTMLTextAreaElement;
         const textToSend = textArea.value.trim();
@@ -1454,13 +1353,8 @@
         }
         this.updateRoster();
       },
-<<<<<<< HEAD
-      this.showActiveSpeakerScores ? 100 : 0
-    );
-=======
       this.showActiveSpeakerScores ? 100 : 0,
     ); */
->>>>>>> 7f98b4a3
   }
 
   async getStatsForOutbound(id: string): Promise<void> {
