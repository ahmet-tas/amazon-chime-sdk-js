--- conflicted
+++ resolved
@@ -243,13 +243,8 @@
 
 <!-- In-meeting screen -->
 
-<<<<<<< HEAD
-<div id="flow-meeting" class="flow" style="position:absolute;left:0;top:0;bottom:5px;right:0">
-  <div class="p-2 d-none align-items-end" style="position:fixed;right:0;bottom:0;left:0;">
-=======
 <div id="flow-meeting" class="flow" style="position: absolute;inset: 0px 0px 0px;display: block;">
   <div class="p-2 d-none d-sm-block align-items-end" style="position:fixed;right:0;bottom:0;left:0;z-index:1000">
->>>>>>> 7f98b4a3
     <div class="row align-items-end">
       <div class="col">
         <div id="chime-meeting-id" class="text-muted"></div>
@@ -263,10 +258,6 @@
   </div>
   <audio id="meeting-audio" style="display:none"></audio>
   <div id="meeting-container" class="container-fluid h-100" style="display:flex; flex-flow:column">
-<<<<<<< HEAD
-    <div class="row mb-3 mb-lg-0" style="flex: unset;">
-      <div class="col-12 col-lg-3 order-1 order-lg-1 text-center text-lg-left d-none">
-=======
     <div id="control-bar" class="col-12 row mb-3 mb-lg-0" style="position: absolute; bottom: 0; z-index: 1000;">
       <div class="col-12 col-lg-3 order-1 order-lg-1 text-center text-lg-left">
         <button id="button-chat-window" type="button" class="btn btn-success mx-1 mx-xl-2 my-2" title="Toggle chat window" data-toggle="button" aria-pressed="false" autocomplete="off">
@@ -284,18 +275,12 @@
             </div>
           </div>
       </div>
->>>>>>> 7f98b4a3
         <div id="meeting-id" class="navbar-brand text-muted m-0 m-lg-2"></div>
         <div id="mobile-chime-meeting-id" class="text-muted d-block d-sm-none" style="font-size:0.65rem;"></div>
         <div id="mobile-attendee-id" class="text-muted d-block d-sm-none mb-2" style="font-size:0.65rem;"></div>
       </div>
-<<<<<<< HEAD
-      <div class="col-12 col-lg-12 order-2 order-lg-2 text-left text-lg-center">
-        <div class="btn-group mx-1 mx-xl-2 my-2" role="group" aria-label="Toggle microphone">
-=======
       <div class="col-8 col-lg-6 order-2 order-lg-2 text-left text-lg-center">
         <div id="mic-buttons" class="btn-group mx-1 mx-xl-2 my-2" role="group" aria-label="Toggle microphone">
->>>>>>> 7f98b4a3
           <button id="button-microphone" type="button" class="btn btn-success" title="Toggle microphone">
             ${require('../../node_modules/open-iconic/svg/microphone.svg').default}
           </button>
@@ -317,33 +302,6 @@
             </div>
           </div>
         </div>
-<<<<<<< HEAD
-        <div class="btn-group mx-1 mx-xl-2 my-2 d-none" role="group" aria-label="Apply filter">
-          <button id="button-video-filter" type="button" class="btn btn-success" title="Apply filter">
-            ${require('../../node_modules/open-iconic/svg/contrast.svg').default}
-          </button>
-          <div class="btn-group" role="group">
-            <button id="button-video-filter-drop" type="button" class="btn btn-success dropdown-toggle" data-toggle="dropdown" aria-haspopup="true" aria-expanded="false" title="Select filter"></button>
-            <div id="dropdown-menu-filter" class="dropdown-menu dropdown-menu-right" aria-labelledby="button-video-filter-drop" x-placement="bottom-start">
-              <a class="dropdown-item" href="#">No filter</a>
-            </div>
-          </div>
-        </div>
-        <div id="contentShare-buttons" class="btn-group mx-1 mx-xl-2 my-2" role="group" aria-label="Toggle content share">
-          <button id="button-content-share" type="button" class="btn btn-success" title="Toggle content share">
-            ${require('../../node_modules/open-iconic/svg/camera-slr.svg').default}
-          </button>
-          <div class="btn-group" role="group">
-            <button id="button-content-share-drop" type="button" class="btn btn-success dropdown-toggle" data-toggle="dropdown" aria-haspopup="true" aria-expanded="false" title="Select content to share"></button>
-            <div id="dropdown-menu-content-share" class="dropdown-menu dropdown-menu-right" aria-labelledby="button-content-share-drop" x-placement="bottom-start" style="position: absolute; transform: translate3d(0px, 38px, 0px); top: 0px; left: 0px; will-change: transform;">
-              <a id="dropdown-item-content-share-screen-capture" class="dropdown-item" href="#">Screen Capture...</a>
-              <a id="dropdown-item-content-share-screen-test-video" class="dropdown-item" href="#">Test Video</a>
-              <a id="dropdown-item-content-share-file-item" class="dropdown-item" href="#"><input id="content-share-item" type="file"></a>
-            </div>
-          </div>
-        </div>
-=======
->>>>>>> 7f98b4a3
         <button id="button-pause-content-share" type="button" class="btn btn-success mx-1 mx-xl-2 my-2 d-none" title="Pause and unpause content share">
           ${require('../../node_modules/open-iconic/svg/media-pause.svg').default}
         </button>
@@ -362,11 +320,7 @@
           ${require('../../node_modules/open-iconic/svg/signal.svg').default}
         </button>
       </div>
-<<<<<<< HEAD
-      <div class="col-4 col-lg-3 order-3 order-lg-3 text-right text-lg-right d-none">
-=======
       <div class="meetingControls col-4 col-lg-3 order-3 order-lg-3 text-right text-lg-right">
->>>>>>> 7f98b4a3
         <button id="button-meeting-leave" type="button" class="btn btn-outline-success mx-1 mx-xl-2 my-2 px-4" title="Leave meeting">
           ${require('../../node_modules/open-iconic/svg/account-logout.svg').default}
         </button>
